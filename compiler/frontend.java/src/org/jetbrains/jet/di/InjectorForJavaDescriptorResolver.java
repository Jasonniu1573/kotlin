--- conflicted
+++ resolved
@@ -89,16 +89,10 @@
         this.globalJavaResolverContext = new GlobalJavaResolverContext(lockBasedStorageManager, getJavaClassFinder(), virtualFileFinder, deserializedDescriptorResolver, psiBasedExternalAnnotationResolver, traceBasedExternalSignatureResolver, traceBasedErrorReporter, psiBasedMethodSignatureChecker, traceBasedJavaResolverCache, javaPropertyInitializerEvaluator);
         this.lazyJavaPackageFragmentProvider = new LazyJavaPackageFragmentProvider(globalJavaResolverContext, getModule());
         this.javaDescriptorResolver = new JavaDescriptorResolver(lazyJavaPackageFragmentProvider, getModule());
-<<<<<<< HEAD
-        this.descriptorDeserializers = new DescriptorDeserializers();
-        this.annotationDescriptorDeserializer = new AnnotationDescriptorDeserializer();
-=======
-        this.memberFilter = org.jetbrains.jet.descriptors.serialization.descriptors.MemberFilter.ALWAYS_TRUE;
         this.javaDescriptorFinder = new JavaDescriptorFinder(getJavaDescriptorResolver(), lazyJavaPackageFragmentProvider);
         this.annotationDescriptorLoader = new AnnotationDescriptorLoader();
         this.constantDescriptorLoader = new ConstantDescriptorLoader();
-        this.deserializationGlobalContextForJava = new DeserializationGlobalContextForJava(lockBasedStorageManager, javaDescriptorFinder, annotationDescriptorLoader, constantDescriptorLoader, lazyJavaPackageFragmentProvider, memberFilter);
->>>>>>> 209315ba
+        this.deserializationGlobalContextForJava = new DeserializationGlobalContextForJava(lockBasedStorageManager, javaDescriptorFinder, annotationDescriptorLoader, constantDescriptorLoader, lazyJavaPackageFragmentProvider);
         this.descriptorDeserializersStorage = new DescriptorDeserializersStorage(lockBasedStorageManager);
 
         this.javaClassFinder.setProject(project);
@@ -116,12 +110,6 @@
 
         deserializedDescriptorResolver.setContext(deserializationGlobalContextForJava);
         deserializedDescriptorResolver.setErrorReporter(traceBasedErrorReporter);
-<<<<<<< HEAD
-        deserializedDescriptorResolver.setJavaDescriptorResolver(javaDescriptorResolver);
-        deserializedDescriptorResolver.setJavaPackageFragmentProvider(lazyJavaPackageFragmentProvider);
-        deserializedDescriptorResolver.setStorageManager(lockBasedStorageManager);
-=======
->>>>>>> 209315ba
 
         annotationDescriptorLoader.setClassResolver(javaDescriptorResolver);
         annotationDescriptorLoader.setErrorReporter(traceBasedErrorReporter);
